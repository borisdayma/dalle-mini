# coding=utf-8
# Copyright 2021-2022 The Fairseq Authors and The Google Flax Team Authors And The HuggingFace Inc. team and & DALL·E Mini team. All rights reserved.
#
# Licensed under the Apache License, Version 2.0 (the "License");
# you may not use this file except in compliance with the License.
# You may obtain a copy of the License at
#
#     http://www.apache.org/licenses/LICENSE-2.0
#
# Unless required by applicable law or agreed to in writing, software
# distributed under the License is distributed on an "AS IS" BASIS,
# WITHOUT WARRANTIES OR CONDITIONS OF ANY KIND, either express or implied.
# See the License for the specific language governing permissions and
# limitations under the License.
""" DalleBart model. """

import math
from functools import partial
from typing import Any, Dict, Optional, Tuple

import flax
import flax.linen as nn
import jax
import jax.numpy as jnp
from einops import rearrange
from flax.core.frozen_dict import unfreeze
from flax.linen import combine_masks, make_causal_mask
from flax.linen import partitioning as nn_partitioning
from flax.linen.linear import PrecisionLike
from flax.traverse_util import flatten_dict, unflatten_dict
from jax import custom_jvp, lax
from jax.random import PRNGKey
from transformers.generation_flax_utils import FlaxSampleOutput
from transformers.modeling_flax_outputs import (
    FlaxBaseModelOutput,
    FlaxBaseModelOutputWithPastAndCrossAttentions,
    FlaxCausalLMOutputWithCrossAttentions,
    FlaxSeq2SeqLMOutput,
)
from transformers.modeling_flax_utils import ACT2FN
from transformers.models.bart.modeling_flax_bart import (
    FlaxBartAttention,
    FlaxBartForConditionalGeneration,
    FlaxBartForConditionalGenerationModule,
    FlaxBartModule,
)
from transformers.utils import logging

from .configuration import DalleBartConfig
from .utils import PretrainedFromWandbMixin

logger = logging.get_logger(__name__)

remat = nn_partitioning.remat


def smelu(beta: Any = 1.0):
    """
    Implementation of "Real World Large Scale Recommendation Systems Reproducibility and Smooth Activations"
    https://arxiv.org/abs/2202.06499
    """

    @custom_jvp
    @jax.jit
    def _smelu(x: Any) -> Any:
        x = jnp.where(x <= -beta, 0.0, x)
        return jnp.where(x >= beta, x, jnp.square(x + beta) / (4 * beta))

    _smelu.defjvps(
        lambda g, ans, x: lax.select(
            x == -beta,
            lax.full_like(g, 0),
            lax.select(x == beta, lax.full_like(g, 1), g),
        )
    )
    return _smelu


ACT2FN.update({"smelu": smelu()})

# deepnet initialization
def deepnet_init(gain=1):
    init = jax.nn.initializers.glorot_normal()

    def _init(*args, **kwargs):
        return gain * init(*args, **kwargs)

    return _init


# deepnet gain
deepnet_gain = {
    "encoder": {
        "alpha": lambda config: 0.81
        * (config.encoder_layers**4 * config.decoder_layers) ** 0.0625,
        "beta": lambda config: 0.87
        * (config.encoder_layers**4 * config.decoder_layers) ** -0.0625,
    },
    "decoder": {
        "alpha": lambda config: (3 * config.decoder_layers) ** 0.25,
        "beta": lambda config: (12 * config.decoder_layers) ** -0.25,
    },
}


class RMSNorm(nn.Module):
    """
    From "Root Mean Square Layer Normalization" by https://arxiv.org/abs/1910.07467

    Adapted from flax.linen.LayerNorm
    """

    epsilon: float = 1e-6
    dtype: Any = jnp.float32
    param_dtype: Any = jnp.float32
    use_scale: bool = True
    scale_init: Any = jax.nn.initializers.ones

    @nn.compact
    def __call__(self, x):
        reduction_axes = (-1,)
        feature_axes = (-1,)

        rms_sq = self._compute_rms_sq(x, reduction_axes)

        return self._normalize(
            self,
            x,
            rms_sq,
            reduction_axes,
            feature_axes,
            self.dtype,
            self.param_dtype,
            self.epsilon,
            self.use_scale,
            self.scale_init,
        )

    def _compute_rms_sq(self, x, axes):
        x = jnp.asarray(x, jnp.promote_types(jnp.float32, jnp.result_type(x)))
        rms_sq = jnp.mean(jax.lax.square(x), axes)
        return rms_sq

    def _normalize(
        self,
        mdl,
        x,
        rms_sq,
        reduction_axes,
        feature_axes,
        dtype,
        param_dtype,
        epsilon,
        use_scale,
        scale_init,
    ):
        reduction_axes = nn.normalization._canonicalize_axes(x.ndim, reduction_axes)
        feature_axes = nn.normalization._canonicalize_axes(x.ndim, feature_axes)
        stats_shape = list(x.shape)
        for axis in reduction_axes:
            stats_shape[axis] = 1
        rms_sq = rms_sq.reshape(stats_shape)
        feature_shape = [1] * x.ndim
        reduced_feature_shape = []
        for ax in feature_axes:
            feature_shape[ax] = x.shape[ax]
            reduced_feature_shape.append(x.shape[ax])
        mul = lax.rsqrt(rms_sq + epsilon)
        if use_scale:
            scale = mdl.param(
                "scale", scale_init, reduced_feature_shape, param_dtype
            ).reshape(feature_shape)
            mul *= scale
        y = mul * x
        return jnp.asarray(y, dtype)


def norm(type, *args, **kwargs):
    if type == "rmsnorm":
        return RMSNorm(*args, **kwargs)
    elif type == "layernorm":
        return nn.LayerNorm(*args, **kwargs)
    else:
        raise ValueError(f"Unknown norm type {type}")


def dot_product_attention_weights(
    query: Any,
    key: Any,
    bias: Optional[Any] = None,
    mask: Optional[Any] = None,
    embed_pos: Optional[Any] = None,
    broadcast_dropout: bool = True,
    dropout_rng: Optional[PRNGKey] = None,
    dropout_rate: float = 0.0,
    deterministic: bool = False,
    dtype: Any = jnp.float32,
    precision: PrecisionLike = None,
    sinkhorn_iters: int = 1,
<<<<<<< HEAD
    causal: bool = False,
    tau = 1.
=======
    is_encoder: bool = False,
>>>>>>> dd740e6d
):
    """
    Computes dot-product attention weights given query and key.
    mask is included into the bias.

    Adapted from flax.linen.attention.dot_product_attention_weights"
    """
    assert query.ndim == key.ndim, "q, k must have same rank."
    assert query.shape[:-3] == key.shape[:-3], "q, k batch dims must match."
    assert query.shape[-2] == key.shape[-2], "q, k num_heads must match."
    assert query.shape[-1] == key.shape[-1], "q, k depths must match."

    # calculate attention matrix
    depth = query.shape[-1]
    query = query / jnp.sqrt(depth).astype(dtype)
    # attn weight shape is (batch..., num_heads, q_length, kv_length)
    attn_weights = jnp.einsum("...qhd,...khd->...hqk", query, key, precision=precision)

    # apply attention bias: masking, dropout, proximity bias, etc.
    if bias is not None:
        attn_weights = attn_weights + bias

    # add relative position
    if embed_pos is not None:
        attn_weights = attn_weights + embed_pos

    # divide by tau (used in Swin v2)
    attn_weights = attn_weights / jnp.maximum(tau, 0.01)
    
    # normalize the attention weights
    if not is_encoder or sinkhorn_iters == 1:
        # sinkhorn does not work for causal (leaks info of future tokens into past)
        attn_weights = jax.nn.softmax(attn_weights).astype(dtype)
    else:
        # adapted from https://github.com/lucidrains/sinkhorn-transformer
        for i in range(sinkhorn_iters):
            # when causal, some attn_weights have been set to -inf through bias
            if i % 2 == 0:
                attn_weights -= jax.nn.logsumexp(attn_weights, axis=-1, keepdims=True)
            else:
                attn_weights -= jax.nn.logsumexp(attn_weights, axis=-2, keepdims=True)
            if mask is not None:
                attn_weights = jnp.where(mask, attn_weights, -jnp.inf)
        attn_weights = jnp.exp(attn_weights).astype(dtype)

    # apply attention dropout
    if not deterministic and dropout_rate > 0.0:
        keep_prob = 1.0 - dropout_rate
        if broadcast_dropout:
            # dropout is broadcast across the batch + head dimensions
            dropout_shape = tuple([1] * (key.ndim - 2)) + attn_weights.shape[-2:]
            keep = jax.random.bernoulli(dropout_rng, keep_prob, dropout_shape)
        else:
            keep = jax.random.bernoulli(dropout_rng, keep_prob, attn_weights.shape)
        multiplier = keep.astype(attn_weights.dtype) / jnp.asarray(
            keep_prob, dtype=dtype
        )
        attn_weights = attn_weights * multiplier

    return attn_weights


class FlaxBartAttention(FlaxBartAttention):
    """
    Edits:
    - causal mask is used only in decoder and considers image_length
    - scale attention heads per NormFormer paper
    """

    is_encoder: bool = False
    q_length: int = None
    k_length: int = None

    def setup(self) -> None:
        self.head_dim = self.embed_dim // self.num_heads
        if self.head_dim * self.num_heads != self.embed_dim:
            raise ValueError(
                f"embed_dim must be divisible by num_heads (got `embed_dim`: {self.embed_dim}"
                f" and `num_heads`: {self.num_heads})."
            )

        dense = partial(
            nn.Dense,
            self.embed_dim,
            use_bias=self.bias,
            dtype=self.dtype,
        )

        gain = deepnet_gain["encoder" if self.is_encoder else "decoder"]["beta"](
            self.config
        )

        self.q_proj = dense(
            kernel_init=deepnet_init()
            if self.config.use_deepnet_scaling
            else jax.nn.initializers.normal(self.config.init_std)
        )
        self.k_proj = dense(
            kernel_init=deepnet_init()
            if self.config.use_deepnet_scaling
            else jax.nn.initializers.normal(self.config.init_std)
        )
        self.v_proj = dense(
            kernel_init=deepnet_init(gain)
            if self.config.use_deepnet_scaling
            else jax.nn.initializers.normal(self.config.init_std)
        )
        self.out_proj = dense(
            kernel_init=deepnet_init(gain)
            if self.config.use_deepnet_scaling
            else jax.nn.initializers.normal(self.config.init_std)
        )
        self.dropout_layer = nn.Dropout(rate=self.dropout)

        if self.config.use_head_scale:
            self.head_scale = self.param(
                "head_scale", jax.nn.initializers.ones, (1, 1, self.num_heads, 1)
            )

        if self.config.use_cosine_attention:
            self.tau = self.param(
                "tau",
                jax.nn.initializers.constant(self.config.tau_init),
                (1, self.num_heads, 1, 1),
            )

        if self.config.use_swin_position_embeddings:
            self.rel_bias = nn.Embed(
                self.q_length,
                self.k_length * self.num_heads,
                embedding_init=deepnet_init()
                if self.config.use_deepnet_scaling
                else jax.nn.initializers.normal(self.config.init_std),
            )

        if self.causal:
            # used only in decoder
            self.causal_mask = make_causal_mask(
                jnp.ones((1, self.config.image_length), dtype="bool"), dtype="bool"
            )

    def __call__(
        self,
        hidden_states: jnp.ndarray,
        key_value_states: Optional[jnp.ndarray] = None,
        attention_mask: Optional[jnp.ndarray] = None,
        init_cache: bool = False,
        deterministic: bool = True,
    ) -> Tuple[jnp.ndarray]:
        """Input shape: Batch x Time x Channel"""

        # if key_value_states are provided this layer is used as a cross-attention layer
        # for the decoder
        is_cross_attention = key_value_states is not None
        batch_size = hidden_states.shape[0]

        # get query proj
        query_states = self.q_proj(hidden_states)
        # get key, value proj
        if is_cross_attention:
            # cross_attentions
            key_states = self.k_proj(key_value_states)
            value_states = self.v_proj(key_value_states)
        else:
            # self_attention
            key_states = self.k_proj(hidden_states)
            value_states = self.v_proj(hidden_states)

        query_states = self._split_heads(query_states)
        key_states = self._split_heads(key_states)
        value_states = self._split_heads(value_states)

        # handle cache prepare causal attention mask
        if self.causal:
            query_length, key_length = query_states.shape[1], key_states.shape[1]
            if self.has_variable("cache", "cached_key"):
                mask_shift = self.variables["cache"]["cache_index"]
                max_decoder_length = self.variables["cache"]["cached_key"].shape[1]
                causal_mask = lax.dynamic_slice(
                    self.causal_mask,
                    (0, 0, mask_shift, 0),
                    (1, 1, query_length, max_decoder_length),
                )
            else:
                causal_mask = self.causal_mask[:, :, :query_length, :key_length]
            causal_mask = jnp.broadcast_to(
                causal_mask, (batch_size,) + causal_mask.shape[1:]
            )

        # combine masks if needed
        if attention_mask is not None and self.causal:
            attention_mask = jnp.broadcast_to(
                jnp.expand_dims(attention_mask, axis=(-3, -2)), causal_mask.shape
            )
            attention_mask = combine_masks(attention_mask, causal_mask)
        elif self.causal:
            attention_mask = causal_mask
        elif attention_mask is not None:
            attention_mask = jnp.expand_dims(attention_mask, axis=(-3, -2))

        # During fast autoregressive decoding, we feed one position at a time,
        # and cache the keys and values step by step.
        if self.causal and (self.has_variable("cache", "cached_key") or init_cache):
            key_states, value_states, attention_mask = self._concatenate_to_cache(
                key_states, value_states, query_states, attention_mask
            )

        # Convert the boolean attention mask to an attention bias.
        if attention_mask is not None:
            # attention mask in the form of attention bias
            attention_bias = lax.select(
                attention_mask > 0,
                jnp.full(attention_mask.shape, 0.0).astype(self.dtype),
                jnp.full(attention_mask.shape, -jnp.inf).astype(self.dtype),
            )
        else:
            attention_bias = None

        dropout_rng = None
        if not deterministic and self.dropout > 0.0:
            dropout_rng = self.make_rng("dropout")

        if self.config.use_cosine_attention:
            # normalize q and k
            query_states = query_states / (
                jnp.linalg.norm(query_states, axis=-1, keepdims=True) + 1e-8
            )
            key_states = key_states / (
                jnp.linalg.norm(key_states, axis=-1, keepdims=True) + 1e-8
            )

        # relative position embeddings
        if self.config.use_swin_position_embeddings:
            position_ids = jnp.arange(self.q_length)
            embed_pos = self.rel_bias(position_ids)
            embed_pos = rearrange(embed_pos, "q (k h) -> 1 h q k", h=self.num_heads)
        else:
            embed_pos = None

        tau = self.tau if self.config.use_cosine_attention else 1.
        attn_weights = dot_product_attention_weights(
            query_states,
            key_states,
            bias=attention_bias,
            mask=attention_mask,
            embed_pos=embed_pos,
            dropout_rng=dropout_rng,
            dropout_rate=self.dropout,
            broadcast_dropout=True,
            deterministic=deterministic,
            dtype=self.dtype,
            precision=None,
            sinkhorn_iters=self.config.sinkhorn_iters,
<<<<<<< HEAD
            causal=self.causal,
            tau = tau
=======
            is_encoder=self.is_encoder,
>>>>>>> dd740e6d
        )

        attn_output = jnp.einsum("...hqk,...khd->...qhd", attn_weights, value_states)
        if self.config.use_head_scale:
            # per Normformer
            attn_output = attn_output * self.head_scale
        attn_output = self._merge_heads(attn_output)
        attn_output = self.out_proj(attn_output)

        return attn_output, attn_weights


class GLU(nn.Module):
    """From "GLU Variants Improve Transformer" by https://arxiv.org/abs/2002.05202"""

    config: DalleBartConfig
    ffn_dim: int
    embed_dim: int
    dtype: jnp.dtype = jnp.float32
    is_encoder: bool = False

    @nn.compact
    def __call__(self, x: jnp.ndarray, deterministic: bool = True) -> jnp.ndarray:

        gain = deepnet_gain["encoder" if self.is_encoder else "decoder"]["beta"](
            self.config
        )

        if self.config.ln_positions in ["normformer", "cogview", "preln"]:
            x = norm(
                self.config.ln_type,
                dtype=self.dtype,
                epsilon=1e-05,
                use_scale=self.config.force_ln_scale,
            )(x)
        w = nn.Dense(
            self.ffn_dim,
            dtype=self.dtype,
            use_bias=self.config.use_bias,
            kernel_init=deepnet_init(gain)
            if self.config.use_deepnet_scaling
            else jax.nn.initializers.normal(self.config.init_std),
        )(x)
        w = ACT2FN[self.config.activation_function](w)
        v = nn.Dense(
            self.ffn_dim,
            dtype=self.dtype,
            use_bias=self.config.use_bias,
            kernel_init=deepnet_init(gain)
            if self.config.use_deepnet_scaling
            else jax.nn.initializers.normal(self.config.init_std),
        )(x)
        x = w * v
        if self.config.ln_positions in ["normformer"]:
            x = norm(
                self.config.ln_type,
                dtype=self.dtype,
                epsilon=1e-05,
                use_scale=self.config.force_ln_scale,
            )(x)
        x = nn.Dropout(rate=self.config.activation_dropout)(
            x, deterministic=deterministic
        )

        x = nn.Dense(
            self.embed_dim,
            dtype=self.dtype,
            use_bias=self.config.use_bias,
            kernel_init=deepnet_init(gain)
            if self.config.use_deepnet_scaling
            else jax.nn.initializers.normal(self.config.init_std),
        )(x)
        if self.config.ln_positions in ["swinv2", "cogview"]:
            x = norm(self.config.ln_type, dtype=self.dtype, epsilon=1e-05)(x)
        x = nn.Dropout(rate=self.config.dropout)(x, deterministic=deterministic)
        return x


class FFN(nn.Module):
    """Simple FFN layer"""

    config: DalleBartConfig
    ffn_dim: int
    embed_dim: int
    dtype: jnp.dtype = jnp.float32
    is_encoder: bool = False

    @nn.compact
    def __call__(self, x: jnp.ndarray, deterministic: bool = True) -> jnp.ndarray:

        gain = deepnet_gain["encoder" if self.is_encoder else "decoder"]["beta"](
            self.config
        )
        if self.config.ln_positions in ["normformer", "cogview", "preln"]:
            x = norm(
                self.config.ln_type,
                dtype=self.dtype,
                epsilon=1e-05,
                use_scale=self.config.force_ln_scale,
            )(x)
        x = nn.Dense(
            self.ffn_dim,
            dtype=self.dtype,
            use_bias=self.config.use_bias,
            kernel_init=deepnet_init(gain)
            if self.config.use_deepnet_scaling
            else jax.nn.initializers.normal(self.config.init_std),
        )(x)
        x = ACT2FN[self.config.activation_function](x)
        if self.config.ln_positions in ["normformer"]:
            x = norm(
                self.config.ln_type,
                dtype=self.dtype,
                epsilon=1e-05,
                use_scale=self.config.force_ln_scale,
            )(x)
        x = nn.Dropout(rate=self.config.activation_dropout)(
            x, deterministic=deterministic
        )
        x = nn.Dense(
            self.embed_dim,
            dtype=self.dtype,
            use_bias=self.config.use_bias,
            kernel_init=deepnet_init(gain)
            if self.config.use_deepnet_scaling
            else jax.nn.initializers.normal(self.config.init_std),
        )(x)
        if self.config.ln_positions in ["swinv2", "cogview"]:
            x = norm(self.config.ln_type, dtype=self.dtype, epsilon=1e-05)(x)
        x = nn.Dropout(rate=self.config.dropout)(x, deterministic=deterministic)
        return x


class FlaxBartEncoderLayer(nn.Module):
    """
    Edits:
    - no bias
    - use custom FlaxBartAttention
    """

    config: DalleBartConfig
    dtype: jnp.dtype = jnp.float32
    add_norm: bool = False
    use_scale: bool = True

    @nn.compact
    def __call__(
        self,
        hidden_states: jnp.ndarray,
        attention_mask: jnp.ndarray,
        output_attentions: bool = True,
        deterministic: bool = True,
    ) -> Tuple[jnp.ndarray]:

        if self.config.use_scan:
            hidden_states = hidden_states[0]

        res_gain = (
            deepnet_gain["encoder"]["alpha"](self.config)
            if self.config.use_deepnet_scaling
            else 1
        )

        embed_dim = self.config.d_model
        residual = hidden_states
        if self.config.ln_positions in ["normformer", "cogview", "preln"]:
            hidden_states = norm(
                self.config.ln_type,
                dtype=self.dtype,
                epsilon=1e-05,
                use_scale=self.config.force_ln_scale,
            )(hidden_states)
        hidden_states, attn_weights = FlaxBartAttention(
            config=self.config,
            embed_dim=embed_dim,
            num_heads=self.config.encoder_attention_heads,
            dropout=self.config.attention_dropout,
            bias=self.config.use_bias,
            dtype=self.dtype,
            is_encoder=True,
            q_length=self.config.max_text_length,
            k_length=self.config.max_text_length,
        )(hidden_states=hidden_states, attention_mask=attention_mask)

        if self.config.ln_positions in ["normformer", "swinv2", "cogview"]:
            hidden_states = norm(self.config.ln_type, dtype=self.dtype, epsilon=1e-05)(
                hidden_states
            )
        hidden_states = nn.Dropout(rate=self.config.dropout)(
            hidden_states, deterministic=deterministic
        )
        hidden_states = residual * res_gain + hidden_states
        if self.config.ln_positions in ["postln"]:
            hidden_states = norm(self.config.ln_type, dtype=self.dtype, epsilon=1e-05)(
                hidden_states
            )

        residual = hidden_states
        ff_block = (
            GLU(
                config=self.config,
                ffn_dim=self.config.encoder_ffn_dim,
                embed_dim=embed_dim,
                dtype=self.dtype,
                is_encoder=True,
            )
            if self.config.use_glu
            else FFN(
                config=self.config,
                ffn_dim=self.config.encoder_ffn_dim,
                embed_dim=embed_dim,
                dtype=self.dtype,
                is_encoder=True,
            )
        )
        hidden_states = ff_block(hidden_states, deterministic=deterministic)
        hidden_states = residual * res_gain + hidden_states
        if self.add_norm:
            use_scale = self.use_scale or self.config.force_ln_scale
            hidden_states = norm(
                self.config.ln_type,
                dtype=self.dtype,
                epsilon=1e-05,
                use_scale=use_scale,
            )(hidden_states)

        outputs = (hidden_states,)

        if output_attentions:
            outputs += (attn_weights,)

        if self.config.use_scan:
            outputs = (outputs, None)

        return outputs


class FlaxBartDecoderLayer(nn.Module):
    """
    Edits:
    - no bias
    - use custom FlaxBartAttention
    """

    config: DalleBartConfig
    dtype: jnp.dtype = jnp.float32
    add_norm: bool = False
    use_scale: bool = True

    @nn.compact
    def __call__(
        self,
        hidden_states: jnp.ndarray,
        attention_mask: jnp.ndarray,
        encoder_hidden_states: Optional[jnp.ndarray] = None,
        encoder_attention_mask: Optional[jnp.ndarray] = None,
        init_cache: bool = False,
        output_attentions: bool = True,
        deterministic: bool = True,
    ) -> Tuple[jnp.ndarray]:

        if self.config.use_scan:
            hidden_states = hidden_states[0]

        res_gain = (
            deepnet_gain["decoder"]["alpha"](self.config)
            if self.config.use_deepnet_scaling
            else 1
        )

        embed_dim = self.config.d_model
        residual = hidden_states

        # Self Attention
        if self.config.ln_positions in ["normformer", "cogview", "preln"]:
            hidden_states = norm(
                self.config.ln_type,
                dtype=self.dtype,
                epsilon=1e-05,
                use_scale=self.config.force_ln_scale,
            )(hidden_states)
        hidden_states, attn_weights = FlaxBartAttention(
            config=self.config,
            embed_dim=embed_dim,
            num_heads=self.config.decoder_attention_heads,
            dropout=self.config.attention_dropout,
            causal=True,
            bias=self.config.use_bias,
            dtype=self.dtype,
            is_encoder=False,
            q_length=self.config.image_length,
            k_length=self.config.image_length,
        )(
            hidden_states=hidden_states,
            attention_mask=attention_mask,
            init_cache=init_cache,
        )

        if self.config.ln_positions in ["normformer", "swinv2", "cogview"]:
            hidden_states = norm(self.config.ln_type, dtype=self.dtype, epsilon=1e-05)(
                hidden_states
            )
        hidden_states = nn.Dropout(rate=self.config.dropout)(
            hidden_states, deterministic=deterministic
        )
        hidden_states = residual * res_gain + hidden_states
        if self.config.ln_positions in ["postln"]:
            hidden_states = norm(self.config.ln_type, dtype=self.dtype, epsilon=1e-05)(
                hidden_states
            )

        # Cross Attention
        cross_attn_weights = None
        if encoder_hidden_states is not None:
            residual = hidden_states
            if self.config.ln_positions in ["normformer", "cogview", "preln"]:
                hidden_states = norm(
                    self.config.ln_type,
                    dtype=self.dtype,
                    epsilon=1e-05,
                    use_scale=self.config.force_ln_scale,
                )(hidden_states)
            hidden_states, cross_attn_weights = FlaxBartAttention(
                config=self.config,
                embed_dim=embed_dim,
                num_heads=self.config.decoder_attention_heads,
                dropout=self.config.attention_dropout,
                bias=self.config.use_bias,
                dtype=self.dtype,
                is_encoder=False,
                q_length=self.config.image_length,
                k_length=self.config.max_text_length,
            )(
                hidden_states=hidden_states,
                key_value_states=encoder_hidden_states,
                attention_mask=encoder_attention_mask,
            )
            if self.config.ln_positions in ["normformer", "swinv2", "cogview"]:
                hidden_states = norm(
                    self.config.ln_type, dtype=self.dtype, epsilon=1e-05
                )(hidden_states)
            hidden_states = nn.Dropout(rate=self.config.dropout)(
                hidden_states, deterministic=deterministic
            )
            hidden_states = residual * res_gain + hidden_states
            if self.config.ln_positions in ["postln"]:
                hidden_states = norm(
                    self.config.ln_type, dtype=self.dtype, epsilon=1e-05
                )(hidden_states)

        # Feed forward
        residual = hidden_states
        ff_block = (
            GLU(
                config=self.config,
                ffn_dim=self.config.decoder_ffn_dim,
                embed_dim=embed_dim,
                dtype=self.dtype,
                is_encoder=False,
            )
            if self.config.use_glu
            else FFN(
                config=self.config,
                ffn_dim=self.config.decoder_ffn_dim,
                embed_dim=embed_dim,
                dtype=self.dtype,
                is_encoder=False,
            )
        )
        hidden_states = ff_block(hidden_states, deterministic=deterministic)
        hidden_states = residual * res_gain + hidden_states
        if self.add_norm:
            use_scale = self.use_scale or self.config.force_ln_scale
            hidden_states = norm(
                self.config.ln_type,
                dtype=self.dtype,
                epsilon=1e-05,
                use_scale=use_scale,
            )(hidden_states)

        outputs = (hidden_states,)

        if output_attentions:
            outputs += (attn_weights, cross_attn_weights)

        if self.config.use_scan:
            outputs = (outputs, None)

        return outputs


class FlaxBartEncoderLayerCollection(nn.Module):
    config: DalleBartConfig
    dtype: jnp.dtype = jnp.float32  # the dtype of the computation
    """
    Edits:
    - use custom FlaxBartEncoderLayer
    - allow Gradient Checkpointing (nn.remat)
    """

    @nn.compact
    def __call__(
        self,
        hidden_states,
        attention_mask,
        deterministic: bool = True,
        output_attentions: bool = False,
        output_hidden_states: bool = False,
        return_dict: bool = True,
    ):
        all_hidden_states = () if output_hidden_states else None
        all_self_attns = () if output_attentions else None

        n_layers = self.config.encoder_layers
        layer = (
            remat(
                FlaxBartEncoderLayer,
                static_argnums=(2, 3),
                prevent_cse=not self.config.use_scan,
            )
            if self.config.gradient_checkpointing
            else FlaxBartEncoderLayer
        )

        if self.config.use_scan:
            # all blocks are the same so we use nn.scan
            assert not output_attentions, "cannot scan with output_attentions"
            assert not output_hidden_states, "cannot scan with output_hidden_states"
            hidden_states = (hidden_states,)
            # we use a scale on all norms (even last layer) to allow scanning
            hidden_states, _ = nn.scan(
                layer,
                variable_axes={"params": 0, "cache": 0},
                split_rngs={"params": True, "dropout": True},
                in_axes=(nn.broadcast, nn.broadcast, nn.broadcast),
                length=n_layers,
            )(
                self.config,
                dtype=self.dtype,
                add_norm=self.config.ln_positions == "postln",
                name="FlaxBartEncoderLayers",
            )(
                hidden_states,
                attention_mask,
                output_attentions,
                deterministic,
            )
            hidden_states = hidden_states[0]
        else:
            for i in range(n_layers):
                if output_hidden_states:
                    all_hidden_states += (hidden_states,)
                # final layernorm on the output of the last layer
                # or every 6 layers for Swin v2
                add_norm = self.config.ln_positions == "postln" or (
                    self.config.ln_positions == "swinv2"
                    and ((i + 1) % 6 == 0)
                    and (i != n_layers - 1)
                )
                # we don't need to scale the norm for the last layer
                use_scale = i != n_layers - 1
                layer_outputs = layer(
                    self.config,
                    dtype=self.dtype,
                    add_norm=add_norm,
                    use_scale=use_scale,
                    name=f"FlaxBartEncoderLayer_{i}",
                )(
                    hidden_states,
                    attention_mask,
                    output_attentions,
                    deterministic,
                )
                hidden_states = layer_outputs[0]
                if output_attentions:
                    all_self_attns += (layer_outputs[1],)

            # add hidden states from the last layer
            if output_hidden_states:
                all_hidden_states += (hidden_states,)

        outputs = [
            hidden_states,
            all_hidden_states,
            all_self_attns,
        ]

        if not return_dict:
            return tuple(v for v in outputs if v is not None)

        return FlaxBaseModelOutput(
            last_hidden_state=hidden_states,
            hidden_states=all_hidden_states,
            attentions=all_self_attns,
        )


class FlaxBartDecoderLayerCollection(nn.Module):
    config: DalleBartConfig
    dtype: jnp.dtype = jnp.float32  # the dtype of the computation
    """
    Edits:
    - use custom FlaxBartDecoderLayer
    - allow Gradient Checkpointing (nn.remat)
    """

    @nn.compact
    def __call__(
        self,
        hidden_states,
        attention_mask,
        encoder_hidden_states: Optional[jnp.ndarray] = None,
        encoder_attention_mask: Optional[jnp.ndarray] = None,
        deterministic: bool = True,
        init_cache: bool = False,
        output_attentions: bool = False,
        output_hidden_states: bool = False,
        return_dict: bool = True,
    ):
        # decoder layers
        all_hidden_states = () if output_hidden_states else None
        all_self_attns = () if output_attentions else None
        all_cross_attentions = (
            () if (output_attentions and encoder_hidden_states is not None) else None
        )

        n_layers = self.config.decoder_layers
        layer = (
            remat(
                FlaxBartDecoderLayer,
                static_argnums=(4, 5, 6),
                prevent_cse=not self.config.use_scan,
            )
            if self.config.gradient_checkpointing
            else FlaxBartDecoderLayer
        )

        if self.config.use_scan:
            # all blocks are the same so we use nn.scan
            assert not output_attentions, "cannot scan with output_attentions"
            assert not output_hidden_states, "cannot scan with output_hidden_states"
            hidden_states = (hidden_states,)
            # we use a scale on all norms (even last layer) to allow scanning
            hidden_states, _ = nn.scan(
                layer,
                variable_axes={"params": 0, "cache": 0},
                split_rngs={"params": True, "dropout": True},
                in_axes=(
                    nn.broadcast,
                    nn.broadcast,
                    nn.broadcast,
                    nn.broadcast,
                    nn.broadcast,
                    nn.broadcast,
                ),
                length=n_layers,
            )(
                self.config,
                dtype=self.dtype,
                add_norm=self.config.ln_positions == "postln",
                name="FlaxBartDecoderLayers",
            )(
                hidden_states,
                attention_mask,
                encoder_hidden_states,
                encoder_attention_mask,
                init_cache,
                output_attentions,
                deterministic,
            )
            hidden_states = hidden_states[0]

        else:
            for i in range(n_layers):
                if output_hidden_states:
                    all_hidden_states += (hidden_states,)
                # final layernorm on the output of the last layer
                # or every 6 layers for Swin v2
                add_norm = self.config.ln_positions == "postln" or (
                    self.config.ln_positions == "swinv2"
                    and ((i + 1) % 6 == 0)
                    and (i != n_layers - 1)
                )
                # we don't need to scale the norm for the last layer
                use_scale = i != n_layers - 1
                layer_outputs = layer(
                    self.config,
                    dtype=self.dtype,
                    add_norm=add_norm,
                    use_scale=use_scale,
                    name=f"FlaxBartDecoderLayer_{i}",
                )(
                    hidden_states,
                    attention_mask,
                    encoder_hidden_states,
                    encoder_attention_mask,
                    init_cache,
                    output_attentions,
                    deterministic,
                )

                hidden_states = layer_outputs[0]
                if output_attentions:
                    all_self_attns += (layer_outputs[1],)

                    if encoder_hidden_states is not None:
                        all_cross_attentions += (layer_outputs[2],)

            # add hidden states from the last decoder layer
            if output_hidden_states:
                all_hidden_states += (hidden_states,)

        outputs = [
            hidden_states,
            all_hidden_states,
            all_self_attns,
            all_cross_attentions,
        ]

        if not return_dict:
            return tuple(v for v in outputs if v is not None)

        return FlaxBaseModelOutputWithPastAndCrossAttentions(
            last_hidden_state=hidden_states,
            hidden_states=all_hidden_states,
            attentions=all_self_attns,
            cross_attentions=all_cross_attentions,
        )


class FlaxBartEncoder(nn.Module):
    config: DalleBartConfig
    embed_tokens: nn.Embed
    dtype: jnp.dtype = jnp.float32  # the dtype of the computation
    """
    Edits:
    - offset set to 0 (no padding token)
    - use max_text_length instead of max_position_embeddings
    - use custom FlaxBartEncoderLayerCollection
    - embed_tokens cannot be None (issue at compile time)
    """

    def setup(self):
        self.dropout_layer = nn.Dropout(rate=self.config.dropout)

        embed_dim = self.config.d_model
        self.padding_idx = self.config.pad_token_id
        self.embed_scale = math.sqrt(embed_dim) if self.config.scale_embedding else 1.0

        # Bart is set up so that if padding_idx is specified then offset the embedding ids by 2
        # and adjust num_embeddings appropriately. Other models don't have this hack
        self.offset = 0
        if self.config.use_absolute_position_embeddings:
            self.embed_positions = nn.Embed(
                self.config.max_text_length + self.offset,  # image length for BOS
                embed_dim,
                embedding_init=jax.nn.initializers.normal(self.config.init_std),
            )
        self.layers = FlaxBartEncoderLayerCollection(self.config, self.dtype)
        self.layernorm_embedding = norm(
            self.config.ln_type, dtype=self.dtype, epsilon=1e-05
        )

        # postln is already applied in every layer
        if self.config.use_final_ln_encoder and self.config.ln_positions != "postln":
            self.final_ln = norm(
                self.config.ln_type,
                dtype=self.dtype,
                epsilon=1e-05,
                use_scale=self.config.force_ln_scale,
            )
        else:
            self.final_ln = None

    def __call__(
        self,
        input_ids,
        attention_mask,
        position_ids,
        output_attentions: bool = False,
        output_hidden_states: bool = False,
        return_dict: bool = True,
        deterministic: bool = True,
    ):
        input_shape = input_ids.shape
        input_ids = input_ids.reshape(-1, input_shape[-1])

        hidden_states = self.embed_tokens(input_ids) * self.embed_scale

        if self.config.use_absolute_position_embeddings:
            embed_pos = self.embed_positions(position_ids + self.offset)
            hidden_states = hidden_states + embed_pos

        hidden_states = self.layernorm_embedding(hidden_states)
        hidden_states = self.dropout_layer(hidden_states, deterministic=deterministic)

        outputs = self.layers(
            hidden_states,
            attention_mask,
            deterministic=deterministic,
            output_attentions=output_attentions,
            output_hidden_states=output_hidden_states,
            return_dict=return_dict,
        )

        if self.final_ln is None:
            final_output = outputs[0]
        else:
            final_output = self.final_ln(outputs[0])

        if not return_dict:
            return (final_output,) + outputs[1:]

        return FlaxBaseModelOutput(
            last_hidden_state=final_output,
            hidden_states=outputs.hidden_states,
            attentions=outputs.attentions,
        )


class FlaxBartDecoder(nn.Module):
    config: DalleBartConfig
    embed_tokens: nn.Embed
    dtype: jnp.dtype = jnp.float32  # the dtype of the computation
    """
    Edits:
    - offset set to 0 (no padding token)
    - use image_length instead of max_position_embeddings
    - use custom FlaxBartDecoderLayerCollection
    - embed_tokens cannot be None (issue at compile time)
    """

    def setup(self):
        self.dropout_layer = nn.Dropout(rate=self.config.dropout)

        embed_dim = self.config.d_model
        self.padding_idx = self.config.pad_token_id
        self.embed_scale = (
            math.sqrt(self.config.d_model) if self.config.scale_embedding else 1.0
        )

        # Bart is set up so that if padding_idx is specified then offset the embedding ids by 2
        # and adjust num_embeddings appropriately. Other models don't have this hack
        self.offset = 0
        if self.config.use_absolute_position_embeddings:
            self.embed_positions = nn.Embed(
                self.config.image_length + self.offset,  # image length for BOS
                embed_dim,
                embedding_init=jax.nn.initializers.normal(self.config.init_std),
            )

        self.layers = FlaxBartDecoderLayerCollection(self.config, self.dtype)
        self.layernorm_embedding = norm(
            self.config.ln_type, dtype=self.dtype, epsilon=1e-05
        )

        # postln is already applied in every layer
        if self.config.use_final_ln_decoder and self.config.ln_positions != "postln":
            self.final_ln = norm(
                self.config.ln_type,
                dtype=self.dtype,
                epsilon=1e-05,
                use_scale=self.config.force_ln_scale,
            )

    def __call__(
        self,
        input_ids,
        attention_mask,
        position_ids,
        encoder_hidden_states: Optional[jnp.ndarray] = None,
        encoder_attention_mask: Optional[jnp.ndarray] = None,
        init_cache: bool = False,
        output_attentions: bool = False,
        output_hidden_states: bool = False,
        return_dict: bool = True,
        deterministic: bool = True,
    ):
        input_shape = input_ids.shape
        input_ids = input_ids.reshape(-1, input_shape[-1])

        hidden_states = self.embed_tokens(input_ids) * self.embed_scale

        if self.config.use_absolute_position_embeddings:
            embed_pos = self.embed_positions(position_ids + self.offset)
            hidden_states = hidden_states + embed_pos

        hidden_states = self.layernorm_embedding(hidden_states)
        hidden_states = self.dropout_layer(hidden_states, deterministic=deterministic)

        outputs = self.layers(
            hidden_states,
            attention_mask,
            encoder_hidden_states,
            encoder_attention_mask,
            deterministic=deterministic,
            init_cache=init_cache,
            output_attentions=output_attentions,
            output_hidden_states=output_hidden_states,
            return_dict=return_dict,
        )

        if self.final_ln is None:
            final_output = outputs[0]
        else:
            final_output = self.final_ln(outputs[0])

        if not return_dict:
            return (final_output,) + outputs[1:]

        return FlaxBaseModelOutputWithPastAndCrossAttentions(
            last_hidden_state=final_output,
            hidden_states=outputs.hidden_states,
            attentions=outputs.attentions,
            cross_attentions=outputs.cross_attentions,
        )


class FlaxBartModule(FlaxBartModule):
    """
    Edits
    - use custom FlaxBartEncoder & FlaxBartDecoder
    - use separate embeddings for Encoder & Decoder
    """

    def setup(self):
        encoder_embed_tokens = nn.Embed(
            self.config.encoder_vocab_size,
            self.config.d_model,
            embedding_init=jax.nn.initializers.normal(self.config.init_std),
        )
        decoder_embed_tokens = nn.Embed(
            self.config.image_vocab_size + 1,  # image vocab size + 1 for BOS
            self.config.d_model,
            embedding_init=jax.nn.initializers.normal(self.config.init_std),
        )

        self.encoder = FlaxBartEncoder(
            self.config, dtype=self.dtype, embed_tokens=encoder_embed_tokens
        )
        self.decoder = FlaxBartDecoder(
            self.config, dtype=self.dtype, embed_tokens=decoder_embed_tokens
        )


class FlaxBartForConditionalGenerationModule(FlaxBartForConditionalGenerationModule):
    """
    Edits:
    - no bias
    - lm_head set to image_vocab_size + 1 (for BOS)
    - uses custom FlaxBartModule
    """

    def setup(self):
        self.model = FlaxBartModule(config=self.config, dtype=self.dtype)
        self.lm_head = nn.Dense(
            self.config.image_vocab_size
            + 1,  # image vocab size + 1 for BOS to have same size as decoder inputs (for sharding)
            use_bias=False,
            dtype=self.dtype,
            kernel_init=jax.nn.initializers.normal(self.config.init_std),
        )

    def __call__(
        self,
        input_ids,
        attention_mask,
        decoder_input_ids,
        decoder_attention_mask,
        position_ids,
        decoder_position_ids,
        output_attentions: bool = False,
        output_hidden_states: bool = False,
        return_dict: bool = True,
        deterministic: bool = True,
    ):
        outputs = self.model(
            input_ids=input_ids,
            attention_mask=attention_mask,
            decoder_input_ids=decoder_input_ids,
            decoder_attention_mask=decoder_attention_mask,
            position_ids=position_ids,
            decoder_position_ids=decoder_position_ids,
            output_attentions=output_attentions,
            output_hidden_states=output_hidden_states,
            return_dict=return_dict,
            deterministic=deterministic,
        )

        hidden_states = outputs[0]

        if self.config.tie_word_embeddings:
            shared_embedding = self.model.variables["params"]["shared"]["embedding"]
            lm_logits = self.lm_head.apply(
                {"params": {"kernel": shared_embedding.T}}, hidden_states
            )
        else:
            lm_logits = self.lm_head(hidden_states)

        if not return_dict:
            output = (lm_logits,) + outputs[1:]
            return output

        return FlaxSeq2SeqLMOutput(
            logits=lm_logits,
            decoder_hidden_states=outputs.decoder_hidden_states,
            decoder_attentions=outputs.decoder_attentions,
            cross_attentions=outputs.cross_attentions,
            encoder_last_hidden_state=outputs.encoder_last_hidden_state,
            encoder_hidden_states=outputs.encoder_hidden_states,
            encoder_attentions=outputs.encoder_attentions,
        )


@flax.struct.dataclass
class SampleState:
    cur_len: jnp.ndarray
    sequences: jnp.ndarray
    running_token: jnp.ndarray
    is_sent_finished: jnp.ndarray
    prng_key: jnp.ndarray
    model_kwargs: Dict[str, jnp.ndarray]
    model_kwargs_uncond: Dict[str, jnp.ndarray]


class DalleBart(PretrainedFromWandbMixin, FlaxBartForConditionalGeneration):
    """
    Edits:
    - renamed from FlaxBartForConditionalGeneration
    - uses custom FlaxBartForConditionalGenerationModule
    - no bias in decode method
    - custom prepare_inputs_for_generation using "max_length - 1" to avoid issues
      related to position embedding during model.generate()
    - custom generate method to allow super conditions
    - num_params property
    - unscan function
    """

    module_class = FlaxBartForConditionalGenerationModule
    config_class = DalleBartConfig

    def num_params(self, params=None):
        if params is None:
            params = self.params
        num_params = jax.tree_util.tree_map(
            lambda param: param.size, flatten_dict(unfreeze(params))
        ).values()
        return sum(list(num_params))

    def unscan(self, params):
        if self.config.use_scan:
            self.config.use_scan = False
            params = flatten_dict(params)
            scanned_keys = [k for k in params.keys() if "layers" in k]
            for k in scanned_keys:
                v = params[k]
                name_idx = k.index("layers") + 1
                for i in range(len(v)):
                    new_k = (
                        *k[:name_idx],
                        f"{k[name_idx][:-1]}_{i}",
                        *k[name_idx + 1 :],
                    )
                    params[new_k] = v[i]
                del params[k]
            params = unflatten_dict(params)
        return params

    def decode(
        self,
        decoder_input_ids,
        encoder_outputs,
        encoder_attention_mask: Optional[jnp.ndarray] = None,
        decoder_attention_mask: Optional[jnp.ndarray] = None,
        decoder_position_ids: Optional[jnp.ndarray] = None,
        past_key_values: dict = None,
        output_attentions: Optional[bool] = None,
        output_hidden_states: Optional[bool] = None,
        return_dict: Optional[bool] = None,
        train: bool = False,
        params: dict = None,
        dropout_rng: PRNGKey = None,
    ):
        output_attentions = (
            output_attentions
            if output_attentions is not None
            else self.config.output_attentions
        )
        output_hidden_states = (
            output_hidden_states
            if output_hidden_states is not None
            else self.config.output_hidden_states
        )
        return_dict = (
            return_dict if return_dict is not None else self.config.return_dict
        )

        encoder_hidden_states = encoder_outputs[0]
        if encoder_attention_mask is None:
            batch_size, sequence_length = encoder_hidden_states.shape[:2]
            encoder_attention_mask = jnp.ones((batch_size, sequence_length))

        batch_size, sequence_length = decoder_input_ids.shape
        if decoder_attention_mask is None:
            decoder_attention_mask = jnp.ones((batch_size, sequence_length))

        if decoder_position_ids is None:
            if past_key_values is not None:
                raise ValueError(
                    "Make sure to provide `decoder_position_ids` when passing `past_key_values`."
                )

            decoder_position_ids = jnp.broadcast_to(
                jnp.arange(sequence_length)[None, :], (batch_size, sequence_length)
            )

        # Handle any PRNG if needed
        rngs = {}
        if dropout_rng is not None:
            rngs["dropout"] = dropout_rng

        inputs = {"params": params or self.params}

        # if past_key_values are passed then cache is already initialized a private flag init_cache has to be
        # passed down to ensure cache is used. It has to be made sure that cache is marked as mutable so that
        # it can be changed by FlaxBartAttention module
        if past_key_values:
            inputs["cache"] = past_key_values
            mutable = ["cache"]
        else:
            mutable = False

        def _decoder_forward(
            module,
            decoder_input_ids,
            decoder_attention_mask,
            decoder_position_ids,
            **kwargs,
        ):
            decoder_module = module._get_decoder_module()
            outputs = decoder_module(
                decoder_input_ids,
                decoder_attention_mask,
                decoder_position_ids,
                **kwargs,
            )
            hidden_states = outputs[0]

            if self.config.tie_word_embeddings:
                shared_embedding = module.model.variables["params"]["shared"][
                    "embedding"
                ]
                lm_logits = module.lm_head.apply(
                    {"params": {"kernel": shared_embedding.T}}, hidden_states
                )
            else:
                lm_logits = module.lm_head(hidden_states)

            return lm_logits, outputs

        outputs = self.module.apply(
            inputs,
            decoder_input_ids=jnp.array(decoder_input_ids, dtype="i4"),
            decoder_attention_mask=jnp.array(decoder_attention_mask, dtype="i4"),
            decoder_position_ids=jnp.array(decoder_position_ids, dtype="i4"),
            encoder_hidden_states=encoder_hidden_states,
            encoder_attention_mask=jnp.array(encoder_attention_mask, dtype="i4"),
            output_attentions=output_attentions,
            output_hidden_states=output_hidden_states,
            return_dict=return_dict,
            deterministic=not train,
            rngs=rngs,
            mutable=mutable,
            method=_decoder_forward,
        )

        if past_key_values is None:
            lm_logits, decoder_outputs = outputs
        else:
            (lm_logits, decoder_outputs), past = outputs

        if return_dict:
            outputs = FlaxCausalLMOutputWithCrossAttentions(
                logits=lm_logits,
                hidden_states=decoder_outputs.hidden_states,
                attentions=decoder_outputs.attentions,
                cross_attentions=decoder_outputs.cross_attentions,
            )
        else:
            outputs = (lm_logits,) + decoder_outputs[1:]

        # add updated cache to model output
        if past_key_values is not None and return_dict:
            outputs["past_key_values"] = unfreeze(past["cache"])
            return outputs
        elif past_key_values is not None and not return_dict:
            outputs = outputs[:1] + (unfreeze(past["cache"]),) + outputs[1:]

        return outputs

    def prepare_inputs_for_generation(
        self,
        decoder_input_ids,
        max_length,
        attention_mask: Optional[jnp.DeviceArray] = None,
        decoder_attention_mask: Optional[jnp.DeviceArray] = None,
        encoder_outputs=None,
        **kwargs,
    ):
        # initializing the cache
        batch_size, seq_length = decoder_input_ids.shape

        past_key_values = self.init_cache(batch_size, max_length - 1, encoder_outputs)
        # Note that usually one would have to put 0's in the attention_mask for x > input_ids.shape[-1] and x < cache_length.
        # But since the decoder uses a causal mask, those positions are masked anyways.
        # Thus we can create a single static attention_mask here, which is more efficient for compilation
        extended_attention_mask = jnp.ones((batch_size, max_length - 1), dtype="i4")
        if decoder_attention_mask is not None:
            position_ids = decoder_attention_mask.cumsum(axis=-1) - 1
            extended_attention_mask = lax.dynamic_update_slice(
                extended_attention_mask, decoder_attention_mask, (0, 0)
            )
        else:
            position_ids = jnp.broadcast_to(
                jnp.arange(seq_length, dtype="i4")[None, :], (batch_size, seq_length)
            )

        return {
            "past_key_values": past_key_values,
            "encoder_outputs": encoder_outputs,
            "encoder_attention_mask": attention_mask,
            "decoder_attention_mask": extended_attention_mask,
            "decoder_position_ids": position_ids,
        }

    def generate(
        self,
        input_ids: jnp.ndarray,
        attention_mask: Optional[jnp.ndarray] = None,
        max_length: Optional[int] = None,
        pad_token_id: Optional[int] = None,
        bos_token_id: Optional[int] = None,
        eos_token_id: Optional[int] = None,
        decoder_start_token_id: Optional[int] = None,
        do_sample: Optional[bool] = None,
        prng_key: Optional[jnp.ndarray] = None,
        top_k: Optional[int] = None,
        top_p: Optional[float] = None,
        temperature: Optional[float] = None,
        num_beams: Optional[int] = None,
        no_repeat_ngram_size: Optional[int] = None,
        min_length: Optional[int] = None,
        forced_bos_token_id: Optional[int] = None,
        forced_eos_token_id: Optional[int] = None,
        length_penalty: Optional[float] = None,
        early_stopping: Optional[bool] = None,
        trace: bool = True,
        params: Optional[Dict[str, jnp.ndarray]] = None,
        condition_scale: Optional[float] = 1.0,
        input_ids_uncond: Optional[jnp.ndarray] = None,
        attention_mask_uncond: Optional[jnp.ndarray] = None,
        **model_kwargs,
    ):
        """Edit: Allow super conditioning."""

        # set init values
        max_length = max_length if max_length is not None else self.config.max_length
        bos_token_id = (
            bos_token_id if bos_token_id is not None else self.config.bos_token_id
        )
        pad_token_id = (
            pad_token_id if pad_token_id is not None else self.config.pad_token_id
        )
        eos_token_id = (
            eos_token_id if eos_token_id is not None else self.config.eos_token_id
        )
        decoder_start_token_id = (
            decoder_start_token_id
            if decoder_start_token_id
            else self.config.decoder_start_token_id
        )
        prng_key = prng_key if prng_key is not None else jax.random.PRNGKey(0)

        if decoder_start_token_id is None and self.config.is_encoder_decoder:
            raise ValueError(
                "`decoder_start_token_id` has to be defined for encoder-decoder generation."
            )

        do_sample = do_sample if do_sample is not None else self.config.do_sample
        num_beams = num_beams if num_beams is not None else self.config.num_beams

        if self.config.is_encoder_decoder:
            # add encoder_outputs to model_kwargs
            if model_kwargs.get("encoder_outputs") is None:
                model_kwargs_input = dict(model_kwargs)
                model_kwargs = self._prepare_encoder_decoder_kwargs_for_generation(
                    input_ids,
                    params,
                    {"attention_mask": attention_mask, **model_kwargs_input},
                )
                if condition_scale != 1.0:
                    assert (
                        input_ids_uncond is not None
                    ), "`input_ids_uncond` has to be defined for super conditioning."
                    assert (
                        do_sample is True
                    ), "`do_sample` has to be True for super conditioning."
                    assert (
                        num_beams == 1
                    ), "`num_beams` has to be 1 for super conditioning."
                    model_kwargs_uncond = (
                        self._prepare_encoder_decoder_kwargs_for_generation(
                            input_ids_uncond,
                            params,
                            {
                                "attention_mask": attention_mask_uncond,
                                **model_kwargs_input,
                            },
                        )
                    )
                else:
                    model_kwargs_uncond = None
            # prepare decoder_input_ids for generation
            input_ids = (
                jnp.ones((input_ids.shape[0], 1), dtype="i4") * decoder_start_token_id
            )

        if not do_sample and num_beams == 1:
            logits_processor = self._get_logits_processor(
                no_repeat_ngram_size,
                min_length,
                max_length,
                eos_token_id,
                forced_bos_token_id,
                forced_eos_token_id,
            )
            return self._greedy_search(
                input_ids,
                max_length,
                pad_token_id,
                eos_token_id,
                logits_processor=logits_processor,
                trace=trace,
                params=params,
                model_kwargs=model_kwargs,
            )
        elif do_sample and num_beams == 1:
            logits_warper = self._get_logits_warper(
                top_k=top_k, top_p=top_p, temperature=temperature
            )
            logits_processor = self._get_logits_processor(
                no_repeat_ngram_size,
                min_length,
                max_length,
                eos_token_id,
                forced_bos_token_id,
                forced_eos_token_id,
            )
            return self._sample(
                input_ids,
                max_length,
                pad_token_id,
                eos_token_id,
                prng_key,
                logits_warper=logits_warper,
                logits_processor=logits_processor,
                trace=trace,
                params=params,
                model_kwargs=model_kwargs,
                condition_scale=condition_scale,
                model_kwargs_uncond=model_kwargs_uncond,
            )
        elif not do_sample and num_beams > 1:
            # broadcast input_ids & encoder_outputs
            input_ids = self._expand_to_num_beams(input_ids, num_beams=num_beams)

            if "encoder_outputs" in model_kwargs:
                model_kwargs["encoder_outputs"][
                    "last_hidden_state"
                ] = self._expand_to_num_beams(
                    model_kwargs["encoder_outputs"]["last_hidden_state"],
                    num_beams=num_beams,
                )

            if "attention_mask" in model_kwargs:
                model_kwargs["attention_mask"] = self._expand_to_num_beams(
                    model_kwargs["attention_mask"], num_beams=num_beams
                )

            logits_processor = self._get_logits_processor(
                no_repeat_ngram_size,
                min_length,
                max_length,
                eos_token_id,
                forced_bos_token_id,
                forced_eos_token_id,
            )

            return self._beam_search(
                input_ids,
                max_length,
                pad_token_id,
                eos_token_id,
                length_penalty=length_penalty,
                early_stopping=early_stopping,
                logits_processor=logits_processor,
                trace=trace,
                params=params,
                model_kwargs=model_kwargs,
            )
        else:
            raise NotImplementedError("`Beam sampling is currently not implemented.")

    def _sample(
        self,
        input_ids: None,
        max_length: Optional[int] = None,
        pad_token_id: Optional[int] = None,
        eos_token_id: Optional[int] = None,
        prng_key: Optional[jnp.ndarray] = None,
        logits_processor=None,
        logits_warper=None,
        trace: bool = True,
        params: Optional[Dict[str, jnp.ndarray]] = None,
        model_kwargs: Optional[Dict[str, jnp.ndarray]] = None,
        condition_scale: float = 1.0,
        model_kwargs_uncond: Optional[Dict[str, jnp.ndarray]] = None,
    ):
        # init values
        max_length = max_length if max_length is not None else self.config.max_length
        pad_token_id = (
            pad_token_id if pad_token_id is not None else self.config.pad_token_id
        )
        eos_token_id = (
            eos_token_id if eos_token_id is not None else self.config.eos_token_id
        )
        prng_key = prng_key if prng_key is not None else jax.random.PRNGKey(0)

        batch_size, cur_len = input_ids.shape

        eos_token_id = jnp.array(eos_token_id)
        pad_token_id = jnp.array(pad_token_id)
        cur_len = jnp.array(cur_len)

        # per batch-item holding current token in loop.
        sequences = jnp.full((batch_size, max_length), pad_token_id, dtype=jnp.int32)
        sequences = lax.dynamic_update_slice(sequences, input_ids, (0, 0))

        # per batch-item state bit indicating if sentence has finished.
        is_sent_finished = jnp.zeros((batch_size,), dtype=jnp.bool_)

        # For Seq2Seq generation, we only need to use the decoder instead of the whole model in generation loop
        # and pass it the `encoder_outputs`, which are part of the `model_kwargs`.
        model = self.decode if self.config.is_encoder_decoder else self

        # initialize model specific kwargs
        model_kwargs = self.prepare_inputs_for_generation(
            input_ids, max_length, **model_kwargs
        )
        if condition_scale != 1.0:
            model_kwargs_uncond = self.prepare_inputs_for_generation(
                input_ids, max_length, **model_kwargs_uncond
            )

        # initialize state
        state = SampleState(
            cur_len=cur_len,
            sequences=sequences,
            running_token=input_ids,
            is_sent_finished=is_sent_finished,
            prng_key=prng_key,
            model_kwargs=model_kwargs,
            model_kwargs_uncond=model_kwargs_uncond,
        )

        def sample_search_cond_fn(state):
            """state termination condition fn."""
            has_reached_max_length = state.cur_len == max_length
            all_sequence_finished = jnp.all(state.is_sent_finished)
            finish_generation = jnp.logical_or(
                has_reached_max_length, all_sequence_finished
            )
            return ~finish_generation

        def sample_search_body_fn(state):
            """state update fn."""
            prng_key, prng_key_next = jax.random.split(state.prng_key)
            model_outputs = model(
                state.running_token, params=params, **state.model_kwargs
            )

            logits = model_outputs.logits[:, -1]

            # perform super conditioning
            # Source: @RiversHaveWings - https://twitter.com/RiversHaveWings/status/1478093658716966912?s=20&t=xdm-wZ61Wf7OLnE_NJHZ1w
            if condition_scale != 1.0:
                model_outputs_uncond = model(
                    state.running_token, params=params, **state.model_kwargs_uncond
                )
                logits_uncond = model_outputs_uncond.logits[:, -1]
                logits = logits_uncond + condition_scale * (logits - logits_uncond)
            else:
                model_outputs_uncond = None

            # apply min_length, ...
            logits = logits_processor(state.sequences, logits, state.cur_len)
            # apply top_k, top_k, temperature
            logits = logits_warper(logits, logits, state.cur_len)

            next_token = jax.random.categorical(prng_key, logits, axis=-1)

            next_is_sent_finished = state.is_sent_finished | (
                next_token == eos_token_id
            )
            next_token = (
                next_token * ~next_is_sent_finished
                + pad_token_id * next_is_sent_finished
            )
            next_token = next_token[:, None]

            next_sequences = lax.dynamic_update_slice(
                state.sequences, next_token, (0, state.cur_len)
            )
            next_model_kwargs = self.update_inputs_for_generation(
                model_outputs, state.model_kwargs
            )
            next_model_kwargs_uncond = (
                self.update_inputs_for_generation(
                    model_outputs_uncond, state.model_kwargs_uncond
                )
                if condition_scale != 1.0
                else None
            )

            return SampleState(
                cur_len=state.cur_len + 1,
                sequences=next_sequences,
                running_token=next_token,
                is_sent_finished=next_is_sent_finished,
                model_kwargs=next_model_kwargs,
                model_kwargs_uncond=next_model_kwargs_uncond,
                prng_key=prng_key_next,
            )

        # The very first prompt often has sequence length > 1, so run outside of `lax.while_loop` to comply with TPU
        if input_ids.shape[1] > 1:
            state = sample_search_body_fn(state)

        if not trace:
            state = self._run_loop_in_debug(
                sample_search_cond_fn, sample_search_body_fn, state
            )
        else:
            state = lax.while_loop(sample_search_cond_fn, sample_search_body_fn, state)

        return FlaxSampleOutput(sequences=state.sequences)<|MERGE_RESOLUTION|>--- conflicted
+++ resolved
@@ -197,12 +197,9 @@
     dtype: Any = jnp.float32,
     precision: PrecisionLike = None,
     sinkhorn_iters: int = 1,
-<<<<<<< HEAD
     causal: bool = False,
+    is_encoder: bool = False,
     tau = 1.
-=======
-    is_encoder: bool = False,
->>>>>>> dd740e6d
 ):
     """
     Computes dot-product attention weights given query and key.
@@ -456,12 +453,9 @@
             dtype=self.dtype,
             precision=None,
             sinkhorn_iters=self.config.sinkhorn_iters,
-<<<<<<< HEAD
             causal=self.causal,
+            is_encoder=self.is_encoder,
             tau = tau
-=======
-            is_encoder=self.is_encoder,
->>>>>>> dd740e6d
         )
 
         attn_output = jnp.einsum("...hqk,...khd->...qhd", attn_weights, value_states)
